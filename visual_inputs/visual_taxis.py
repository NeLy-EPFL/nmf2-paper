import numpy as np
import gymnasium as gym
from typing import Tuple
from dm_control import mjcf
from dm_control.rl.control import PhysicsError

import flygym.util.vision as vision
import flygym.util.config as config
from flygym.arena import BaseArena
from flygym.envs.nmf_mujoco import MuJoCoParameters

from cpg_controller import NMFCPG


class MovingObjArena(BaseArena):
    """Flat terrain with a hovering moving object.

    Attributes
    ----------
    arena : mjcf.RootElement
        The arena object that the terrain is built on.
    ball_pos : Tuple[float,float,float]
        The position of the floating object in the arena.

    Parameters
    ----------
    size : Tuple[int, int]
        The size of the terrain in (x, y) dimensions.
    friction : Tuple[float, float, float]
        Sliding, torsional, and rolling friction coefficients, by default
        (1, 0.005, 0.0001)
    obj_radius : float
        Radius of the spherical floating object in mm.
    obj_spawn_pos : Tuple[float,float,float]
        Initial position of the object, by default (0, 2, 1).
    move_mode : string
        Type of movement performed by the floating object.
        Can be "random" (default value), "straightHeading", "circling" or "s_shape".
    move_speed : float
        Speed of the moving object. Angular velocity if move_mode=="circling" or "s_shape".
    """

    def __init__(
        self,
        size: Tuple[float, float] = (200, 200),
        friction: Tuple[float, float, float] = (1, 0.005, 0.0001),
        obj_radius: float = 1,
        obj_spawn_pos: Tuple[float, float, float] = (0, 2, 0),
        move_mode: str = "random",
        move_speed: float = 25,
    ):
        self.root_element = mjcf.RootElement()
        ground_size = [*size, 1]
        chequered = self.root_element.asset.add(
            "texture",
            type="2d",
            builtin="checker",
            width=300,
            height=300,
            rgb1=(0.4, 0.4, 0.4),
            rgb2=(0.5, 0.5, 0.5),
        )
        grid = self.root_element.asset.add(
            "material",
            name="grid",
            texture=chequered,
            texrepeat=(10, 10),
            reflectance=0.1,
        )
        self.root_element.worldbody.add(
            "geom",
            type="plane",
            name="ground",
            material=grid,
            size=ground_size,
            friction=friction,
        )
        self.root_element.worldbody.add("body", name="b_plane")
        # Add ball
        obstacle = self.root_element.asset.add(
            "material", name="obstacle", reflectance=0.1
        )
        self.root_element.worldbody.add(
            "body", name="ball_mocap", mocap=True, pos=obj_spawn_pos, gravcomp=1
        )
        self.object_body = self.root_element.find("body", "ball_mocap")
        self.object_body.add(
            "geom",
            name="ball",
            type="sphere",
            size=(obj_radius, obj_radius),
            rgba=(0.0, 0.0, 0.0, 1),
            material=obstacle,
        )
        self.friction = friction
        self.init_ball_pos = (obj_spawn_pos[0], obj_spawn_pos[1], obj_radius)
        self.ball_pos = self.init_ball_pos
        self.move_mode = move_mode
        self.move_speed = move_speed
        if move_mode == "straightHeading":
            self.direction = 0.5 * np.pi * (np.random.rand() - 0.5)
        elif move_mode == "circling":
            self.rotation_direction = np.random.choice([-1, 1])
            self.rotation_center = (
                np.random.randint(0, 4),
                self.rotation_direction * np.random.randint(6, 12),
            )  # (10*np.random.rand(),10*np.random.rand())
            self.radius = np.linalg.norm(
                np.array(self.ball_pos[0:2]) - np.array(self.rotation_center)
            )
            self.theta = np.arcsin(
                (self.ball_pos[1] - self.rotation_center[1]) / self.radius
            )
            self.move_speed = move_speed / self.radius
        elif move_mode == "s_shape":
            self.pos_func = lambda t: np.array(
                [
                    move_speed * t + obj_spawn_pos[0],
                    0.25 * move_speed * np.sin(t * 3) + obj_spawn_pos[1],
                    obj_radius,
                ]
            )
        elif move_mode != "random":
            raise NotImplementedError

        self.root_element.worldbody.add(
            "camera",
            name="birdseye_cam",
            mode="fixed",
            pos=(0, 0, 50),
            euler=(0, 0, 0),
            fovy=40,
        )

        self.curr_time = 0
        self._obj_pos_history_li = [[self.curr_time, *self.ball_pos]]

    def get_spawn_position(
        self, rel_pos: np.ndarray, rel_angle: np.ndarray
    ) -> Tuple[np.ndarray, np.ndarray]:
        return rel_pos, rel_angle

    def step(self, dt, physics):
        if self.move_mode == "random":
            x_disp = self.move_speed * (np.random.rand() - 0.45) * dt
            y_disp = self.move_speed * (np.random.rand() - 0.5) * dt
            self.ball_pos = self.ball_pos + np.array([x_disp, y_disp, 0])
        elif self.move_mode == "straightHeading":
            x_disp = self.move_speed * np.cos(self.direction) * dt
            y_disp = self.move_speed * np.sin(self.direction) * dt
            self.ball_pos = self.ball_pos + np.array([x_disp, y_disp, 0])
        elif self.move_mode == "circling":
            self.theta = self.theta + self.rotation_direction * self.move_speed * dt
            self.theta %= 2 * np.pi
            x = self.rotation_center[0] + self.radius * np.cos(self.theta)
            y = self.rotation_center[1] + self.radius * np.sin(self.theta)
            self.ball_pos = np.array([x, y, self.ball_pos[2]])
        elif self.move_mode == "s_shape":
            self.ball_pos = self.pos_func(self.curr_time)

        physics.bind(self.object_body).mocap_pos = self.ball_pos

        self.curr_time += dt
        self._obj_pos_history_li.append([self.curr_time, *self.ball_pos])
    
    def reset(self, physics):
        self.curr_time = 0
        self.ball_pos = self.init_ball_pos
        physics.bind(self.object_body).mocap_pos = self.ball_pos
        self._obj_pos_history_li = [[self.curr_time, *self.ball_pos]]
        

    @property
    def obj_pos_history(self):
        return np.array(self._obj_pos_history_li)

    # def reset(self, new_spawn_pos=False, new_move_mode=False, new_move_speed=False):
    #     """Reset the object position in the arena and update characteristics of its movement.

<<<<<<< HEAD
    #     Parameters
    #     ----------
    #     new_spawn_pos : bool or Tuple[float,float,float]
    #         If boolean, indicates whether a new initial position for the object is drawn randomly (True)
    #         or the previous initial position is used (False - default).
    #         If tuple, new position to be used as initial object position.
    #     new_move_mode : bool or string
    #         If boolean, indicates whether a new move_mode for the object is drawn randomly from the set of
    #         possible move_mode (True) or if the previous one is kept (False).
    #         If string, new move_mode to be used for the object.
    #     new_move_speed : bool or float
    #         If boolean, indicates whether move_speed of the object is updated to the default for the object's
    #         move_mode (True) or if the previous one is kept (False).
    #         If float, value of the new move_speed.
    #     """
    #     if isinstance(new_spawn_pos, bool):
    #         if new_spawn_pos == True:
    #             self.init_ball_pos = (
    #                 np.random.randint(6, 8),
    #                 np.random.randint(-8, 8),
    #                 self.ball_pos[2],
    #             )
    #     else:
    #         self.init_ball_pos = new_spawn_pos

    #     if isinstance(new_move_mode, bool):
    #         if new_move_mode == True:
    #             self.move_mode = np.random.choice(
    #                 ["straightHeading", "s_shape"]
    #             )  # , "random"])
    #     else:
    #         self.move_mode = new_move_mode

    #     self.ball_pos = self.init_ball_pos
    #     if self.move_mode == "straightHeading":
    #         # Draw new random direction
    #         self.direction = 0.5 * np.pi * (np.random.rand() - 0.5)

    #     elif self.move_mode == "circling":
    #         # Draw new rotation direction and center
    #         self.rotation_direction = np.random.choice([-1, 1])
    #         self.rotation_center = (
    #             np.random.randint(0, 4),
    #             self.rotation_direction * np.random.randint(6, 12),
    #         )
    #         self.radius = np.linalg.norm(
    #             np.array(self.ball_pos[0:2]) - np.array(self.rotation_center)
    #         )
    #         self.theta = np.arcsin(
    #             (self.ball_pos[1] - self.rotation_center[1]) / self.radius
    #         )

    #     elif self.move_mode == "s_shape":
    #         self.radius = 10
    #         self.rotation_center = (self.ball_pos[0] + self.radius, 0)
    #         self.rotation_direction = np.random.choice([-1, 1])
    #         self.theta = np.pi

    #     if isinstance(new_move_speed, bool):
    #         if new_move_speed == True:
    #             base_speed = 0.003
    #             if self.move_mode == "straightHeading":
    #                 self.move_speed = base_speed
    #             elif self.move_mode == "circling" or self.move_mode == "s_shape":
    #                 self.move_speed = base_speed / self.radius
    #     else:
    #         self.move_speed = new_move_speed
=======
        if isinstance(new_move_mode, bool):
            if new_move_mode == True:
                self.move_mode = np.random.choice(
                    ["straightHeading", "s_shape"]
                ) 
        else:
            self.move_mode = new_move_mode

        self.ball_pos = self.init_ball_pos

        if self.move_mode == "straightHeading":
            self.direction = 0.5 * np.pi * (np.random.rand() - 0.5)
        elif self.move_mode == "circling":
            self.rotation_direction = np.random.choice([-1, 1])
            self.rotation_center = (
                np.random.randint(0, 4),
                self.rotation_direction * np.random.randint(6, 12),
            )  # (10*np.random.rand(),10*np.random.rand())
            self.radius = np.linalg.norm(
                np.array(self.ball_pos[0:2]) - np.array(self.rotation_center)
            )
            self.theta = np.arcsin(
                (self.ball_pos[1] - self.rotation_center[1]) / self.radius
            )

        if isinstance(new_move_speed, bool):
            if new_move_speed == True:
                base_speed = 25
                if self.move_mode == "straightHeading" or self.move_mode == "s_shape":
                    self.move_speed = base_speed
                elif self.move_mode == "circling":
                    self.move_speed = base_speed / self.radius
        else:
            self.move_speed = new_move_speed
>>>>>>> 4d982b84

        self.curr_time = 0


class NMFVisualTaxis(NMFCPG):
    def __init__(
        self,
        decision_dt=0.05,
        n_stabilisation_steps: int = 5000,
        obj_threshold=50,
        max_time=2,
        **kwargs
    ) -> None:
        if "sim_params" in kwargs:
            sim_params = kwargs["sim_params"]
            del kwargs["sim_params"]
        else:
            sim_params = MuJoCoParameters()
        sim_params.enable_vision = True
        sim_params.vision_refresh_rate = int(1 / decision_dt)
        self.max_time = max_time

        super().__init__(
            sim_params=sim_params,
            n_oscillators=6,
            n_stabilisation_steps=n_stabilisation_steps,
            **kwargs
        )
        self.decision_dt = decision_dt
        self.obj_threshold = obj_threshold
        self.num_substeps = int(decision_dt / self.timestep)

        # Override spaces
        self.action_space = gym.spaces.Box(low=-1, high=1, shape=(2,))
        self.observation_space = gym.spaces.Box(low=0, high=1, shape=(6,))

        # Compute x-y position of each ommatidium
        self.coms = np.empty((config.num_ommatidia_per_eye, 2))
        for i in range(config.num_ommatidia_per_eye):
            mask = vision.ommatidia_id_map == i + 1
            self.coms[i, :] = np.argwhere(mask).mean(axis=0)

<<<<<<< HEAD
        self._last_offset_from_ideal = self._calc_offset_from_ideal(
            np.zeros(2), self.arena.ball_pos[:2]
        )

    @staticmethod
    def _calc_offset_from_ideal(fly_pos, obj_pos):
        fly_obj_distance = np.linalg.norm(fly_pos - obj_pos)
        return np.abs(fly_obj_distance - 5)

    def step(self, amplitude):
        try:
            for i in range(self.num_substeps):
                raw_obs, _, raw_term, raw_trunc, info = super().step(amplitude)
                super().render()
        except PhysicsError:
            print("Physics error, resetting environment")
            return np.zeros((6,), dtype="float32"), 0, False, True, {}

        assert abs(self.curr_time - self._last_vision_update_time) < 0.5 * self.timestep
        obs = self._get_visual_features().astype("float32")

        # calculate reward
        fly_pos = super().get_observation()["fly"][0, :2]
        curr_offset_from_ideal = self._calc_offset_from_ideal(
            fly_pos, self.arena.ball_pos[:2]
        )
        fly_obj_distance = np.linalg.norm(fly_pos - self.arena.ball_pos[:2])
        unadjusted_reward = self._last_offset_from_ideal - curr_offset_from_ideal
        if curr_offset_from_ideal > 15:  # too far from object, fail
            reward = -15
            terminated = True
            info["state_desc"] = "too far from object"
        elif obs[2] + obs[5] < 0.005:  # lost object from both eyes, fail
            reward = -15
            terminated = True
            info["state_desc"] = "object lost visually"
        elif curr_offset_from_ideal < 1:  # this is perfect, reward regardless of change
            reward = 3
            terminated = False
            info["state_desc"] = "ideal range"
        elif fly_obj_distance < 3:  # collision/too close, fail
            reward = -5
            terminated = True
            info["state_desc"] = "collision"
        else:  # reward is improvement from last step
            reward = unadjusted_reward
            terminated = False
            info["state_desc"] = "seeking"
        info["unadjusted reward"] = unadjusted_reward
        info["offset_from_ideal"] = curr_offset_from_ideal
        truncated = self.curr_time > 1 and not terminated  # start a new episode
        self._last_offset_from_ideal = curr_offset_from_ideal

        return obs, reward, terminated, truncated, info

    def reset(self):
        super().reset()
        self.arena.reset(self.physics)
        obs = self._get_visual_features().astype("float32")
        return obs, {}

    def _get_visual_features(self):
        raw_obs = super().get_observation()
        # features = np.full((2, 3), np.nan)  # ({L, R}, {y_center, x_center, area})
        features = np.zeros((2, 3))
=======
        self._last_dist_from_obj = None
        self._last_observation = None
        self._last_cosangle = None
        self._see_obj = 2

    def reset(self):
        raw_obs, info = super().reset()
        obs = self._get_visual_features(raw_obs)
        self._last_observation = None
        self._last_dist_from_obj = None
        self._last_cosangle = None
        self.arena.reset(new_spawn_pos=True, new_move_mode="straightHeading")
        return obs, info

    def step(self, amplitude):
        for i in range(self.num_sub_steps):
            raw_obs, _, raw_term, raw_trunc, raw_info = super().step(amplitude)
            super().render()
        obs = self._get_visual_features()

        # Compute reward for reducing distance to object
        dist_reward = self._calc_delta_dist(
            fly_pos=raw_obs["fly"][0, :], obj_pos=self.arena.ball_pos
        )
        # Compute reward for movement direction towards the object
        orient_reward, termin = self._compute_orientation_reward(
            fly_orient=raw_obs["fly"][2,:],
            fly_pos = raw_obs["fly"][0,:], obj_pos=self.arena.ball_pos
        )
        reward = orient_reward + 0.01*dist_reward

        truncated = raw_trunc or self.curr_time >= self.max_time
        terminated = raw_term or termin or not(self._see_obj)
        return obs, reward, terminated, truncated, raw_info

    def _get_visual_features(self, raw_obs=None):
        self._see_obj = 2
        if raw_obs is None:
            raw_obs = super().get_observation()
        features = np.full((2, 3), np.nan)  # ({L, R}, {y_center, x_center, area})
>>>>>>> 4d982b84
        for i, ommatidia_readings in enumerate(raw_obs["vision"]):
            is_obj = ommatidia_readings.max(axis=1) < self.obj_threshold
            is_obj[
                np.arange(is_obj.size) % 2 == 1
            ] = False  # only use pale-type ommatidia
            is_obj_coords = self.coms[is_obj]
            if is_obj_coords.shape[0] > 0:
                features[i, :2] = is_obj_coords.mean(axis=0)
            else: # Deal with cases where the object is seen by one eye only
                self._see_obj -= 1
                if self._last_observation is not None:
                    features[i, :2] = self._last_observation[3*i:3*i+1]
                else:
                    features[i, :2] = 0
            features[i, 2] = is_obj_coords.shape[0]
        features[:, 0] /= config.raw_img_height_px  # normalize y_center
        features[:, 1] /= config.raw_img_width_px  # normalize x_center
        # features[:, :2] = features[:, :2] * 2 - 1  # center around 0
        features[:, 2] /= config.num_ommatidia_per_eye  # normalize area

        self._last_observation = features.flatten()
        return features.flatten()

    def _calc_delta_dist(self, fly_pos, obj_pos):
        dist_from_obj = np.linalg.norm(fly_pos - obj_pos)
        if self._last_offset_from_ideal is not None:
            delta_dist = self._last_offset_from_ideal - dist_from_obj
        else:
            delta_dist = 0
<<<<<<< HEAD
        self._last_offset_from_ideal = dist_from_obj
        return delta_dist
=======
        self._last_dist_from_obj = dist_from_obj
        return delta_dist

    def _compute_orientation_reward(self, fly_orient, fly_pos, obj_pos):
        terminated = False
        pitch_threshold = np.pi/2

        # Termination with penalty if the fly has tipped over
        if abs(fly_orient[2]) > pitch_threshold: #### which is pitch???
            reward = -200
            terminated = True
            return reward, terminated

        dist_from_obj = np.linalg.norm(fly_pos - obj_pos)
        vec_fly = np.array([np.cos(fly_orient[0]+np.pi/2),np.sin(fly_orient[0]+np.pi/2)])
        vec_obj = np.array((1/dist_from_obj)*(obj_pos[:2]-fly_pos[:2]))
        cosangle = np.dot(vec_obj, vec_fly)

        # Termination if object out of field of view
        if cosangle < (-1/np.sqrt(2)):
            terminated = True
            reward = -1
        elif self._last_cosangle is not None:
            if cosangle>self._last_cosangle:
                reward = abs(cosangle)
            else:
                reward = cosangle
        else:
            reward = 0
        self._last_cosangle = cosangle
        
        # elif self._last_cosangle is not None:
        #     reward = 10*(cosangle-self._last_cosangle)
        # else:
        #     reward = 0
        # self._last_cosangle = cosangle

        return reward, terminated
        
>>>>>>> 4d982b84
<|MERGE_RESOLUTION|>--- conflicted
+++ resolved
@@ -177,7 +177,6 @@
     # def reset(self, new_spawn_pos=False, new_move_mode=False, new_move_speed=False):
     #     """Reset the object position in the arena and update characteristics of its movement.
 
-<<<<<<< HEAD
     #     Parameters
     #     ----------
     #     new_spawn_pos : bool or Tuple[float,float,float]
@@ -245,42 +244,6 @@
     #                 self.move_speed = base_speed / self.radius
     #     else:
     #         self.move_speed = new_move_speed
-=======
-        if isinstance(new_move_mode, bool):
-            if new_move_mode == True:
-                self.move_mode = np.random.choice(
-                    ["straightHeading", "s_shape"]
-                ) 
-        else:
-            self.move_mode = new_move_mode
-
-        self.ball_pos = self.init_ball_pos
-
-        if self.move_mode == "straightHeading":
-            self.direction = 0.5 * np.pi * (np.random.rand() - 0.5)
-        elif self.move_mode == "circling":
-            self.rotation_direction = np.random.choice([-1, 1])
-            self.rotation_center = (
-                np.random.randint(0, 4),
-                self.rotation_direction * np.random.randint(6, 12),
-            )  # (10*np.random.rand(),10*np.random.rand())
-            self.radius = np.linalg.norm(
-                np.array(self.ball_pos[0:2]) - np.array(self.rotation_center)
-            )
-            self.theta = np.arcsin(
-                (self.ball_pos[1] - self.rotation_center[1]) / self.radius
-            )
-
-        if isinstance(new_move_speed, bool):
-            if new_move_speed == True:
-                base_speed = 25
-                if self.move_mode == "straightHeading" or self.move_mode == "s_shape":
-                    self.move_speed = base_speed
-                elif self.move_mode == "circling":
-                    self.move_speed = base_speed / self.radius
-        else:
-            self.move_speed = new_move_speed
->>>>>>> 4d982b84
 
         self.curr_time = 0
 
@@ -323,7 +286,6 @@
             mask = vision.ommatidia_id_map == i + 1
             self.coms[i, :] = np.argwhere(mask).mean(axis=0)
 
-<<<<<<< HEAD
         self._last_offset_from_ideal = self._calc_offset_from_ideal(
             np.zeros(2), self.arena.ball_pos[:2]
         )
@@ -389,48 +351,6 @@
         raw_obs = super().get_observation()
         # features = np.full((2, 3), np.nan)  # ({L, R}, {y_center, x_center, area})
         features = np.zeros((2, 3))
-=======
-        self._last_dist_from_obj = None
-        self._last_observation = None
-        self._last_cosangle = None
-        self._see_obj = 2
-
-    def reset(self):
-        raw_obs, info = super().reset()
-        obs = self._get_visual_features(raw_obs)
-        self._last_observation = None
-        self._last_dist_from_obj = None
-        self._last_cosangle = None
-        self.arena.reset(new_spawn_pos=True, new_move_mode="straightHeading")
-        return obs, info
-
-    def step(self, amplitude):
-        for i in range(self.num_sub_steps):
-            raw_obs, _, raw_term, raw_trunc, raw_info = super().step(amplitude)
-            super().render()
-        obs = self._get_visual_features()
-
-        # Compute reward for reducing distance to object
-        dist_reward = self._calc_delta_dist(
-            fly_pos=raw_obs["fly"][0, :], obj_pos=self.arena.ball_pos
-        )
-        # Compute reward for movement direction towards the object
-        orient_reward, termin = self._compute_orientation_reward(
-            fly_orient=raw_obs["fly"][2,:],
-            fly_pos = raw_obs["fly"][0,:], obj_pos=self.arena.ball_pos
-        )
-        reward = orient_reward + 0.01*dist_reward
-
-        truncated = raw_trunc or self.curr_time >= self.max_time
-        terminated = raw_term or termin or not(self._see_obj)
-        return obs, reward, terminated, truncated, raw_info
-
-    def _get_visual_features(self, raw_obs=None):
-        self._see_obj = 2
-        if raw_obs is None:
-            raw_obs = super().get_observation()
-        features = np.full((2, 3), np.nan)  # ({L, R}, {y_center, x_center, area})
->>>>>>> 4d982b84
         for i, ommatidia_readings in enumerate(raw_obs["vision"]):
             is_obj = ommatidia_readings.max(axis=1) < self.obj_threshold
             is_obj[
@@ -460,11 +380,7 @@
             delta_dist = self._last_offset_from_ideal - dist_from_obj
         else:
             delta_dist = 0
-<<<<<<< HEAD
         self._last_offset_from_ideal = dist_from_obj
-        return delta_dist
-=======
-        self._last_dist_from_obj = dist_from_obj
         return delta_dist
 
     def _compute_orientation_reward(self, fly_orient, fly_pos, obj_pos):
@@ -503,4 +419,3 @@
 
         return reward, terminated
         
->>>>>>> 4d982b84
