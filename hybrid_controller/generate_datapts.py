import numpy as np
from pathlib import Path
import pickle
import pkg_resources

import argparse
import multiprocessing
import time

import flygym.util.cpg_controller as cpg_controller
import flygym.util.decentralized_controller as decentralized_controller
import flygym.util.hybrid_controller as hybrid_controller
import flygym.arena.mujoco_arena as mujoco_arena
from flygym.envs.nmf_mujoco import NeuroMechFlyMuJoCo, MuJoCoParameters
from flygym.util.config import all_leg_dofs
from flygym.state import stretched_pose

import yaml

########### CONSTANTS ############
ENVIRONEMENT_SEED = 0

N_STABILIZATION_STEPS = 2000
RUN_TIME = 1.5

LEGS = ["RF", "RM", "RH", "LF", "LM", "LH"]
N_OSCILLATORS = len(LEGS)

Z_SPAWN_POS = 0.5

# Need longer of period as coordination is a bit worse and legs are more
# dragged than stepped
ADHESION_OFF_DUR_DECENTRALIZED = 450

COUPLING_STRENGTH = 10.0
AMP_RATES = 20.0
TARGET_AMPLITUDE = 1.0

ACTUATOR_KP = 30.0
ADHESION_GAIN = 40.0


########### FUNCTIONS ############
####### Initialization #########
def get_arena(arena_type, seed=ENVIRONEMENT_SEED):
    if arena_type == "flat":
        return mujoco_arena.FlatTerrain()
    elif arena_type == "gapped":
        return mujoco_arena.GappedTerrain()
    elif arena_type == "blocks":
        return mujoco_arena.BlocksTerrain()
    elif arena_type == "mixed":
        return mujoco_arena.MixedTerrain(
            rand_seed=seed
        )  # seed for randomized block heights


def get_data_block(timestep, actuated_joints):
    data_path = Path(pkg_resources.resource_filename("flygym", "data"))
    with open(data_path / "behavior" / "single_steps.pkl", "rb") as f:
        data = pickle.load(f)
    # Interpolate 5x
    step_duration = len(data["joint_LFCoxa"])
    interp_step_duration = int(step_duration * data["meta"]["timestep"] / timestep)
    data_block = np.zeros((len(actuated_joints), interp_step_duration))
    measure_t = np.arange(step_duration) * data["meta"]["timestep"]
    interp_t = np.arange(interp_step_duration) * timestep
    for i, joint in enumerate(actuated_joints):
        data_block[i, :] = np.interp(interp_t, measure_t, data[joint])

    joint_ids = np.arange(len(actuated_joints)).astype(int)
    match_leg_to_joints = np.array(
        [i for joint in actuated_joints for i, leg in enumerate(LEGS) if leg in joint]
    )

    return data_block, match_leg_to_joints, joint_ids


####### CPG #########
def get_CPG_parameters(freq=7):
    # freq of 1/7 is 7 steps per second
    frequencies = np.ones(N_OSCILLATORS) * freq

    # For now each oscillator have the same amplitude
    target_amplitudes = np.ones(N_OSCILLATORS) * TARGET_AMPLITUDE
    rates = np.ones(N_OSCILLATORS) * AMP_RATES

    phase_biases = cpg_controller.phase_biases_tripod_idealized * 2 * np.pi
    coupling_weights = (np.abs(phase_biases) > 0).astype(float) * COUPLING_STRENGTH

    return frequencies, target_amplitudes, rates, phase_biases, coupling_weights


def run_CPG(nmf, seed, data_block, match_leg_to_joints, joint_ids, video_path=None):
    nmf.reset()
    adhesion = nmf.sim_params.enable_adhesion

    num_steps = int(RUN_TIME / nmf.timestep) + N_STABILIZATION_STEPS
    interp_step_duration = data_block.shape[1]

    # Get CPG parameters
    (
        frequencies,
        target_amplitudes,
        rates,
        phase_biases,
        coupling_weights,
    ) = get_CPG_parameters()

    # Initilize the simulation
    np.random.seed(seed)
    start_ampl = np.ones(6) * 0.2
    solver = cpg_controller.initialize_solver(
        cpg_controller.phase_oscillator,
        "dopri5",
        nmf.curr_time,
        N_OSCILLATORS,
        frequencies,
        coupling_weights,
        phase_biases,
        start_ampl,
        rates,
        int_params={"atol": 1e-6, "rtol": 1e-6, "max_step": 100000},
    )

    adhesion_signal = np.zeros(6)
    # Initalize storage
    obs_list = []

    for i in range(num_steps):
        res = solver.integrate(nmf.curr_time)
        phase = res[:N_OSCILLATORS]
        amp = res[N_OSCILLATORS : 2 * N_OSCILLATORS]

        if i == N_STABILIZATION_STEPS:
            # Now set the amplitude to their real values
            solver.set_f_params(
                N_OSCILLATORS,
                frequencies,
                coupling_weights,
                phase_biases,
                target_amplitudes,
                rates,
            )
        if i > N_STABILIZATION_STEPS:
            indices = cpg_controller.advancement_transfer(
                phase, interp_step_duration, match_leg_to_joints
            )
            # scale amplitude by interpolating between the resting values and i
            # timestep value
            input_joint_angles = (
                data_block[joint_ids, 0]
                + (data_block[joint_ids, indices] - data_block[joint_ids, 0])
                * amp[match_leg_to_joints]
            )
        else:
            input_joint_angles = data_block[joint_ids, 0]

        if adhesion:
            adhesion_signal = nmf.get_adhesion_vector()
        else:
            adhesion_signal = np.zeros(6)

        action = {"joints": input_joint_angles, "adhesion": adhesion_signal}

        obs, _, _, _, _ = nmf.step(action)
        obs_list.append(obs)
        _ = nmf.render()

    if video_path:
        nmf.save_video(video_path, stabilization_time=0.3)

    return obs_list


def run_hybrid(
    nmf, seed, data_block, match_leg_to_joints, joint_ids, raise_leg, video_path=None
):
    nmf.reset()
    adhesion = nmf.sim_params.enable_adhesion
    num_steps = int(RUN_TIME / nmf.timestep) + N_STABILIZATION_STEPS

    interp_step_duration = data_block.shape[1]

    # Get CPG parameters
    (
        frequencies,
        target_amplitudes,
        rates,
        phase_biases,
        coupling_weights,
    ) = get_CPG_parameters()

    # Initilize the simulation
    np.random.seed(seed)
    start_ampl = np.ones(6) * 0.2
    solver = cpg_controller.initialize_solver(
        cpg_controller.phase_oscillator,
        "dopri5",
        nmf.curr_time,
        N_OSCILLATORS,
        frequencies,
        coupling_weights,
        phase_biases,
        start_ampl,
        rates,
        int_params={"atol": 1e-6, "rtol": 1e-6, "max_step": 100000},
    )

    adhesion_signal = np.zeros(6)
    # Initalize storage
    obs_list = []

    # Setup hybrid controller
    legs_in_hole = [False] * 6
    legs_in_hole_increment = np.zeros(6)

    floor_height = np.inf
    # Lowest point in the walking parts of the floor
    for i_g in range(nmf.physics.model.ngeom):
        geom = nmf.physics.model.geom(i_g)
        name = geom.name
        if "groundblock" in name:
            block_height = geom.pos[2] + geom.size[2]
            floor_height = min(floor_height, block_height)
    floor_height -= 0.05  # account for small penetrations of the floor

    # detect leg with "unatural" other than tarsus 4 or 5 contacts
    leg_tarsus1T_contactsensors = [
        [
            i
            for i, cs in enumerate(nmf.contact_sensor_placements)
            if tarsal_seg[:2] in cs and ("Tibia" in cs or "Tarsus1" in cs)
        ]
        for tarsal_seg in nmf.last_tarsalseg_names
    ]
    force_threshold = 5.0
    highest_proximal_contact_leg = [False] * 6
    legs_w_proximalcontact_increment = np.zeros(6)

    increase_rate = 0.1
    decrease_rate = 0.05

    last_tarsalseg_to_adh_id = [
        i
        for adh in nmf.adhesion_actuators
        for i, lts in enumerate(nmf.last_tarsalseg_names)
        if lts[:2] == adh.name[:2]
    ]

    for i in range(num_steps):
        if i > N_STABILIZATION_STEPS + 500:
            # detect leg in gap show as blue tibia #only keep the deepest leg in the hole
            ee_z_pos = obs["end_effectors"][2::3]
            legs_in_hole = ee_z_pos < floor_height
            legs_in_hole = np.logical_and(legs_in_hole, ee_z_pos == np.min(ee_z_pos))
            for k, tarsal_seg in enumerate(nmf.last_tarsalseg_names):
                if legs_in_hole[k]:
                    legs_in_hole_increment[k] += increase_rate
                else:
                    if legs_in_hole_increment[k] > 0:
                        legs_in_hole_increment[k] -= decrease_rate

            # detect leg with "unatural" other than tarsus 4 or 5 contacts and
            # show as red Femur (Only look at force x and z (stay on top of the
            # blocks))
            tarsus1T_contact_force = np.mean(
                np.abs(obs["contact_forces"][::2, leg_tarsus1T_contactsensors]),
                axis=(0, -1),
            )
            # look for the highest force
            highest_proximal_contact_leg = np.logical_and(
                tarsus1T_contact_force > force_threshold,
                max(tarsus1T_contact_force) == tarsus1T_contact_force,
            )
            for k, tarsal_seg in enumerate(nmf.last_tarsalseg_names):
                if highest_proximal_contact_leg[k] and not legs_in_hole[k]:
                    legs_w_proximalcontact_increment[k] += increase_rate
                else:
                    if legs_w_proximalcontact_increment[k] > 0:
                        legs_w_proximalcontact_increment[k] -= decrease_rate

        # Calculate joint angle increment
        inc_legs_in_hole = (raise_leg.T * legs_in_hole_increment).sum(axis=1)
        inc_prox_contact = (raise_leg.T * legs_w_proximalcontact_increment).sum(axis=1)
        joint_angle_increment = inc_legs_in_hole + inc_prox_contact

        res = solver.integrate(nmf.curr_time)
        phase = res[:N_OSCILLATORS]
        amp = res[N_OSCILLATORS : 2 * N_OSCILLATORS]

        if i == N_STABILIZATION_STEPS:
            # Now set the amplitude to their real values
            solver.set_f_params(
                N_OSCILLATORS,
                frequencies,
                coupling_weights,
                phase_biases,
                target_amplitudes,
                rates,
            )
        if i > N_STABILIZATION_STEPS:
            indices = cpg_controller.advancement_transfer(
                phase, interp_step_duration, match_leg_to_joints
            )

            # scale amplitude by interpolating between the resting values and i
            # timestep value
            input_joint_angles = (
                data_block[joint_ids, 0]
                + (data_block[joint_ids, indices] - data_block[joint_ids, 0])
                * amp[match_leg_to_joints]
            )
        else:
            input_joint_angles = data_block[joint_ids, 0]

        # Modify joint angles with hybrid input
        input_joint_angles = input_joint_angles + joint_angle_increment

        if adhesion:
            adhesion_signal = nmf.get_adhesion_vector()
            # if leg in an hole or contacting with the wrong part of the leg
            # remove adhesion
            adhesion_signal[
                np.logical_or(legs_in_hole, highest_proximal_contact_leg)[
                    last_tarsalseg_to_adh_id
                ]
            ] = 0.0
        else:
            adhesion_signal = np.zeros(6)

        action = {"joints": input_joint_angles, "adhesion": adhesion_signal}

        obs, _, _, _, _ = nmf.step(action)
        obs_list.append(obs)
        _ = nmf.render()

    if video_path:
        nmf.save_video(video_path, stabilization_time=0.3)

    return obs_list


####### Decentralized #########
def run_Decentralized(
    nmf, seed, data_block, leg_swings_starts, leg_stance_starts, video_path=None
):
    nmf.reset()
    adhesion = nmf.sim_params.enable_adhesion
    if adhesion:
        nmf.adhesion_off_duration_steps = ADHESION_OFF_DUR_DECENTRALIZED

    # Get data block
    num_steps = int(RUN_TIME / nmf.timestep) + N_STABILIZATION_STEPS
    interp_step_duration = data_block.shape[1]

    np.random.seed(seed)

    leg_ids = np.arange(len(LEGS)).astype(int)
    leg_corresp_id = dict(zip(LEGS, leg_ids))
    n_joints = len(nmf.actuated_joints)
    joint_ids = np.arange(n_joints).astype(int)
    match_leg_to_joints = np.array(
        [
            i
            for joint in nmf.actuated_joints
            for i, leg in enumerate(LEGS)
            if leg in joint
        ]
    )

    # This serves to keep track of the advancement of each leg in the stepping
    # sequence
    stepping_advancement = np.zeros(len(LEGS)).astype(int)

    leg_scores = np.zeros(len(LEGS))
    obs_list = []
    adhesion_signal = np.zeros(6)

    # Run the actual simulation
    for i in range(num_steps):
        # Decide in which leg to step
        initiating_leg = np.argmax(leg_scores)
        within_margin_legs = (
            leg_scores[initiating_leg] - leg_scores
            <= leg_scores[initiating_leg] * decentralized_controller.percent_margin
        )

        # If multiple legs are within the margin choose randomly among those legs
        if np.sum(within_margin_legs) > 1:
            initiating_leg = np.random.choice(np.where(within_margin_legs)[0])

        # If the maximal score is zero or less (except for the first step after
        # stabilisation to initate the locomotion) or if the leg is already stepping
        if (
            leg_scores[initiating_leg] <= 0 and not i == N_STABILIZATION_STEPS + 1
        ) or stepping_advancement[initiating_leg] > 0:
            initiating_leg = None
        else:
            stepping_advancement[initiating_leg] += 1

        joint_pos = data_block[joint_ids, stepping_advancement[match_leg_to_joints]]

        if adhesion:
            adhesion_signal = nmf.get_adhesion_vector()
        else:
            adhesion_signal = np.zeros(6)

        action = {"joints": joint_pos, "adhesion": adhesion_signal}
        obs, _, _, _, _ = nmf.step(action)
        nmf.render()
        obs_list.append(obs)

        stepping_advancement = decentralized_controller.update_stepping_advancement(
            stepping_advancement, LEGS, interp_step_duration
        )

        (
            rule1_contrib,
            rule2_contrib,
            rule3_contrib,
        ) = decentralized_controller.compute_leg_scores(
            decentralized_controller.rule1_corresponding_legs,
            decentralized_controller.rule1_weight,
            decentralized_controller.rule2_corresponding_legs,
            decentralized_controller.rule2_weight,
            decentralized_controller.rule2_weight_contralateral,
            decentralized_controller.rule3_corresponding_legs,
            decentralized_controller.rule3_weight,
            decentralized_controller.rule3_weight_contralateral,
            stepping_advancement,
            leg_corresp_id,
            leg_stance_starts,
            interp_step_duration,
            LEGS,
        )

        leg_scores = rule1_contrib + rule2_contrib + rule3_contrib

    # Return observation list

    if video_path:
        nmf.save_video(video_path, stabilization_time=0.3)

    return obs_list


def run_experiment(
    seed,
    pos,
    data_block,
    nmf_params,
    arena_type,
    CPGpts_path,
    decentralizedpts_path,
    hybridpts_path,
    match_leg_to_joints,
    joint_ids,
    leg_swings_starts,
    leg_stance_starts,
    raise_leg,
):
    arena = get_arena(arena_type)
    nmf_params["spawn_pos"] = np.array([pos[0], pos[1], Z_SPAWN_POS])
    nmf = NeuroMechFlyMuJoCo(**nmf_params, arena=arena)
    # Generate CPG points
    CPG_path = (
        CPGpts_path / f"{arena_type}pts_seed{seed}_pos{pos[0]:.2f}_{pos[1]:.2f}.pkl"
    )
    if not CPG_path.is_file():
        CPG_obs_list = run_CPG(
            nmf,
            seed,
            data_block,
            match_leg_to_joints,
            joint_ids,
            video_path=CPG_path.with_suffix(".mp4"),
        )
        # Save as pkl
        with open(CPG_path, "wb") as f:
            pickle.dump(CPG_obs_list, f)

    arena = get_arena(arena_type)
    nmf = NeuroMechFlyMuJoCo(**nmf_params, arena=arena)
    # Generate hybrid points
    hybrid_path = (
            hybridpts_path
            / f"{arena_type}pts_seed{seed}_pos{pos[0]:.2f}_{pos[1]:.2f}.pkl"
    )
    if not hybrid_path.is_file():
        hybrid_obs_list = run_hybrid(
            nmf,
            seed,
            data_block,
            match_leg_to_joints,
            joint_ids,
            raise_leg,
            video_path=hybrid_path.with_suffix(".mp4"),
        )
        # Save as pkl
        with open(hybrid_path, "wb") as f:
            pickle.dump(hybrid_obs_list, f)

    arena = get_arena(arena_type)
    nmf = NeuroMechFlyMuJoCo(**nmf_params, arena=arena)
    # Generate Decentralized points
    decentralized_path = (
        decentralizedpts_path
        / f"{arena_type}pts_seed{seed}_pos{pos[0]:.2f}_{pos[1]:.2f}.pkl"
    )
    if not decentralized_path.is_file():
        decentralized_obs_list = run_Decentralized(
            nmf,
            seed,
            data_block,
            leg_swings_starts,
            leg_stance_starts,
            video_path=decentralized_path.with_suffix(".mp4"),
        )
        # Save as pkl
        with open(decentralized_path, "wb") as f:
            pickle.dump(decentralized_obs_list, f)

<<<<<<< HEAD
=======
    # Generate hybrid points
    hybrid_path = (
        hybridpts_path / f"{arena_type}pts_seed{seed}_pos{pos[0]:.2f}_{pos[1]:.2f}.pkl"
    )
    if not hybrid_path.is_file():
        hybrid_obs_list = run_hybrid(
            nmf,
            seed,
            data_block,
            match_leg_to_joints,
            joint_ids,
            raise_leg,
            video_path=hybrid_path.with_suffix(".mp4"),
        )
        # Save as pkl
        with open(hybrid_path, "wb") as f:
            pickle.dump(hybrid_obs_list, f)


>>>>>>> 58254f02
########### MAIN ############
def main(args):
    # Parse arguments for arena type and adhesion
    assert args.arena in [
        "flat",
        "gapped",
        "blocks",
        "mixed",
    ], "Arena type not recognized"

    arena_type = args.arena
    adhesion = args.adhesion

    np.random.seed(ENVIRONEMENT_SEED)

    # Generate random positions
    max_x = 4.0
    shift_x = 2.0
    max_y = 4.0
    shift_y = 2.0
    positions = np.random.rand(args.n_exp, 2)

    positions[:, 0] = positions[:, 0] * max_x - shift_x
    positions[:, 1] = positions[:, 1] * max_y - shift_y

    internal_seeds = list(range(20))
    assert args.n_exp <= len(internal_seeds), "Not enough internal seeds defined"
    internal_seeds = internal_seeds[: args.n_exp]

    # Initialize simulation but with flat terrain at the beginning to define
    # the swing and stance starts. Set high actuator kp to be able to overcome
    # obstacles
    sim_params = MuJoCoParameters(
        timestep=1e-4,
        render_mode="saved",
        render_playspeed=0.1,
        enable_adhesion=adhesion,
        actuator_kp=ACTUATOR_KP,
        adhesion_gain=ADHESION_GAIN,
    )
    nmf = NeuroMechFlyMuJoCo(
        sim_params=sim_params,
        init_pose=stretched_pose,
        actuated_joints=all_leg_dofs,
    )

    # save metadata to yaml
    metadata = {
        "run_time": RUN_TIME,
        "n_stabilization_steps": N_STABILIZATION_STEPS,
        "coupling_strength": COUPLING_STRENGTH,
        "amp_rates": AMP_RATES,
        "target_amplitude": TARGET_AMPLITUDE,
        "legs": LEGS,
        "n_oscillators": N_OSCILLATORS,
        "adhesion_off_duration_decent": ADHESION_OFF_DUR_DECENTRALIZED,
        "adhesion_gain": ADHESION_GAIN,
        # "sim_params": nmf.sim_params,
    }
    metadata_path = Path(f"Data_points/{arena_type}_metadata.yaml")
    metadata_path.parent.mkdir(parents=True, exist_ok=True)
    with open(metadata_path, "w") as f:
        yaml.dump(metadata, f)

    # Load and process data block only once as this wont change
    data_block, match_leg_to_joints, joint_ids = get_data_block(
        nmf.timestep, nmf.actuated_joints
    )

    # Get stance and swing starts only once as this wont change
    (
        leg_swing_starts,
        leg_stance_starts,
        _,
        _,
    ) = decentralized_controller.define_swing_stance_starts(
        nmf, data_block, use_adhesion=adhesion, n_steps_stabil=N_STABILIZATION_STEPS
    )

    # Get the joint angles leading to a leg raise in each leg
    raise_leg = hybrid_controller.get_raise_leg(nmf)

    # Create folder to save data points
    CPGpts_path = Path(
        f"Data_points/{arena_type}_CPGpts_adhesion{adhesion}_kp{ACTUATOR_KP}"
    )
    CPGpts_path.mkdir(parents=True, exist_ok=True)
    decentralizedpts_path = Path(
        f"Data_points/{arena_type}_Decentralizedpts_adhesion{adhesion}_kp{ACTUATOR_KP}"
    )
    decentralizedpts_path.mkdir(parents=True, exist_ok=True)
    hybridpts_path = Path(
        f"Data_points/{arena_type}_hybridpts_adhesion{adhesion}_kp{ACTUATOR_KP}"
    )
    hybridpts_path.mkdir(parents=True, exist_ok=True)

    sim_params.draw_adhesion = adhesion
    nmf_params = {
        "sim_params": sim_params,
        "init_pose": stretched_pose,
        "actuated_joints": all_leg_dofs,
    }
    start_exps = time.time()
    print("Starting experiments")
    # Parallelize the experiment
    if args.n_procs > 1:
        task_configuration = [
            (
                seed,
                pos,
                data_block,
                nmf_params,
                arena_type,
                CPGpts_path,
                decentralizedpts_path,
                hybridpts_path,
                match_leg_to_joints,
                joint_ids,
                leg_swing_starts,
                leg_stance_starts,
                raise_leg,
            )
            for seed, pos in zip(internal_seeds, positions)
        ]
        with multiprocessing.Pool(4) as pool:
            pool.starmap(run_experiment, task_configuration)
        pool.join()
        pool.close()
    else:
        for pos, seed in zip(positions, internal_seeds):
            run_experiment(
                seed,
                pos,
                data_block,
                nmf_params,
                arena_type,
                CPGpts_path,
                decentralizedpts_path,
                hybridpts_path,
                match_leg_to_joints,
                joint_ids,
                leg_swing_starts,
                leg_stance_starts,
                raise_leg,
            )

    print(f"{args.n_exp} experiments took {time.time()-start_exps:.2f} seconds")


if __name__ == "__main__":
    args = argparse.ArgumentParser()
    args.add_argument("--arena", type=str, default="flat", help="Type of arena to use")
    args.add_argument("--adhesion", action="store_true", help="Use adhesion or not")
    args.add_argument(
        "--n_exp", type=int, default=10, help="Number of experiments to run"
    )
    args.add_argument("--n_procs", type=int, default=1, help="Number of processes")
    args = args.parse_args()

    main(args)<|MERGE_RESOLUTION|>--- conflicted
+++ resolved
@@ -521,8 +521,6 @@
         with open(decentralized_path, "wb") as f:
             pickle.dump(decentralized_obs_list, f)
 
-<<<<<<< HEAD
-=======
     # Generate hybrid points
     hybrid_path = (
         hybridpts_path / f"{arena_type}pts_seed{seed}_pos{pos[0]:.2f}_{pos[1]:.2f}.pkl"
@@ -541,8 +539,6 @@
         with open(hybrid_path, "wb") as f:
             pickle.dump(hybrid_obs_list, f)
 
-
->>>>>>> 58254f02
 ########### MAIN ############
 def main(args):
     # Parse arguments for arena type and adhesion
